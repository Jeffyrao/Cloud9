/*
 * Cloud9: A MapReduce Library for Hadoop
 *
 * Licensed under the Apache License, Version 2.0 (the "License"); you
 * may not use this file except in compliance with the License. You may
 * obtain a copy of the License at
 *
 * http://www.apache.org/licenses/LICENSE-2.0
 *
 * Unless required by applicable law or agreed to in writing, software
 * distributed under the License is distributed on an "AS IS" BASIS,
 * WITHOUT WARRANTIES OR CONDITIONS OF ANY KIND, either express or
 * implied. See the License for the specific language governing
 * permissions and limitations under the License.
 */

package edu.umd.cloud9.util.array;

import java.util.Arrays;
import java.util.Iterator;
import java.util.RandomAccess;
import com.google.common.base.Preconditions;

/**
 * Object representing a list of ints, backed by an resizable-array.
 */
public class ArrayListOfInts implements RandomAccess, Cloneable, Iterable<Integer> {
  protected transient int[] array;
  protected int size = 0;

  private static final int INITIAL_CAPACITY_DEFAULT = 10;

  /**
   * Constructs an empty list with the specified initial capacity.
   *
   * @param initialCapacity the initial capacity of the list
   * @exception IllegalArgumentException if the specified initial capacity is negative
   */
  public ArrayListOfInts(int initialCapacity) {
    if (initialCapacity < 0) {
      throw new IllegalArgumentException("Illegal Capacity: " + initialCapacity);
    }

    array = new int[initialCapacity];
  }

  /**
   * Constructs an empty list with an initial capacity of ten.
   */
  public ArrayListOfInts() {
    this(INITIAL_CAPACITY_DEFAULT);
  }

  /**
   * Constructs a list from an array. Defensively makes a copy of the array.
   *
   * @param a source array
   */
  public ArrayListOfInts(int[] a) {
    Preconditions.checkNotNull(a);

    // Be defensive and make a copy of the array.
    array = Arrays.copyOf(a, a.length);
    size = array.length;
  }

  /**
   * Constructs a list populated with ints in range [first, last).
   *
   * @param first the smallest int in the range (inclusive)
   * @param last the largest int in the range (exclusive)
   */
  public ArrayListOfInts(int first, int last) {
    this(last - first);

    int j = 0;
    for (int i = first; i < last; i++) {
      this.add(j++, i);
    }
  }

  /**
   * Trims the capacity of this object to be the list's current size. An application can use this
   * operation to minimize the memory footprint of this object.
   */
  public void trimToSize() {
    int oldCapacity = array.length;
    if (size < oldCapacity) {
      array = Arrays.copyOf(array, size);
    }
  }

  /**
   * Increases the capacity of this object, if necessary, to ensure that it can hold at least the
   * number of elements specified by the minimum capacity argument.
   *
   * @param minCapacity the desired minimum capacity
   */
  public void ensureCapacity(int minCapacity) {
    int oldCapacity = array.length;
    if (minCapacity > oldCapacity) {
      int newCapacity = (oldCapacity * 3) / 2 + 1;
      if (newCapacity < minCapacity) {
        newCapacity = minCapacity;
      }
      array = Arrays.copyOf(array, newCapacity);
    }
  }

  /**
   * Returns the number of elements in this list.
   */
  public int size() {
    return size;
  }

  /**
   * Specifies the length of this list.
   */
  public void setSize(int sz) {
    ensureCapacity(sz);
    size = sz;
  }

  /**
   * Returns <tt>true</tt> if this list contains no elements.
   */
  public boolean isEmpty() {
    return size == 0;
  }

  /**
   * Returns <tt>true</tt> if this list contains the specified element.
   *
   * @param n element whose presence in this list is to be tested
   * @return <tt>true</tt> if this list contains the specified element
   */
  public boolean contains(int n) {
    return indexOf(n) >= 0;
  }

  /**
   * Returns the index of the first occurrence of the specified element in this list, or -1 if this
   * list does not contain the element.
   */
  public int indexOf(int n) {
    for (int i = 0; i < size; i++) {
      if (n == array[i]) {
        return i;
      }
    }
    return -1;
  }

  /**
   * Returns the index of the last occurrence of the specified element in this list, or -1 if this
   * list does not contain the element.
   */
  public int lastIndexOf(int n) {
    for (int i = size - 1; i >= 0; i--) {
      if (n == array[i]) {
        return i;
      }
    }
    return -1;
  }

  /**
   * Returns a clone of this object.
   */
  public ArrayListOfInts clone() {
    return new ArrayListOfInts(Arrays.copyOf(array, this.size()));
  }

  /**
   * Returns the element at the specified position in this list.
   *
   * @param index index of the element to return
   * @return the element at the specified position in this list
   */
  public int get(int index) {
    return array[index];
  }

  /**
   * Replaces the element at the specified position in this list with the specified element.
   *
   * @param index index of the element to replace
   * @param element element to be stored at the specified position
   * @return the element previously at the specified position
   */
  public int set(int index, int element) {
    int oldValue = array[index];
    array[index] = element;
    return oldValue;
  }

  /**
   * Appends the specified element to the end of this list.
   */
  public ArrayListOfInts add(int e) {
    ensureCapacity(size + 1); // Increments modCount!!
    array[size++] = e;
    return this;
  }

  /**
   * Inserts the specified element at the specified position in this list. Shifts the element
   * currently at that position (if any) and any subsequent elements to the right (adds one to their
   * indices).
   *
   * @param index index at which the specified element is to be inserted
   * @param element element to be inserted
   */
  public ArrayListOfInts add(int index, int element) {
    if (index > size || index < 0) {
      throw new IndexOutOfBoundsException("Index: " + index + ", Size: " + size);
    }

    ensureCapacity(size + 1); // Increments modCount!!
    System.arraycopy(array, index, array, index + 1, size - index);
    array[index] = element;
    size++;
    return this;
  }

  /**
   * Removes the element at the specified position in this list. Shifts any subsequent elements to
   * the left (subtracts one from their indices).
   *
   * @param index the index of the element to be removed
   * @return the element that was removed from the list
   */
  public int remove(int index) {
    if (index >= size) {
      throw new ArrayIndexOutOfBoundsException();
    }
    int oldValue = array[index];

    int numMoved = size - index - 1;
    if (numMoved > 0) {
      System.arraycopy(array, index + 1, array, index, numMoved);
    }

    size--;
    return oldValue;
  }

  /**
   * Removes all of the elements from this list. The list will be empty after this call returns.
   */
  public void clear() {
    size = 0;
    array = new int[INITIAL_CAPACITY_DEFAULT];
  }

  /**
   * Returns the array backing this object. Note that this array may be longer than the number of
   * elements in the list.
   *
   * @return array backing this object
   */
  public int[] getArray() {
    return array;
  }

  /**
   * Returns an iterator for this list. Note that this method is included only for convenience to
   * conform to the <code>Iterable</code> interface; this method is not efficient because of
   * autoboxing.
   */
  public Iterator<Integer> iterator() {
    return new Iterator<Integer>() {
      int cnt = 0;

      public boolean hasNext() {
        return cnt < size();
      }

      public void remove() {
        throw new UnsupportedOperationException();
      }

      public Integer next() {
        return get(cnt++);
      }
    };
  }

  /**
   * Returns a string representation of the object, explicitly printing out the first <i>n</i>
   * elements of this list.
   */
  public String toString(int n) {
    StringBuilder s = new StringBuilder();

    s.append("[");
    int sz = size() > n ? n : size;

    for (int i = 0; i < sz; i++) {
      s.append(get(i));
      if (i < sz - 1) {
        s.append(", ");
      }
    }

    s.append(size() > n ? String.format(" ... (%d more) ]", size() - n) : "]");

    return s.toString();
  }

  @Override
  public String toString() {
    return toString(10);
  }

  /**
   * Sorts this list.
   */
  public void sort() {
    trimToSize();
    Arrays.sort(getArray());
  }

  /**
   * Computes the intersection of two sorted lists of unique ints.
   *
   * @param other other list to be intersected with this list
   * @return intersection of the two lists
   */
  public ArrayListOfInts intersection(ArrayListOfInts other) {
    ArrayListOfInts result = new ArrayListOfInts();
    int len, curPos = 0;
    if (size() < other.size()) {
      len = size();
      for (int i = 0; i < len; i++) {
        int elt = this.get(i);
        while (curPos < other.size() && other.get(curPos) < elt) {
          curPos++;
        }
        if (curPos >= other.size()) {
          return result;
        } else if (other.get(curPos) == elt) {
          result.add(elt);
        }
      }
    } else {
      len = other.size();
      for (int i = 0; i < len; i++) {
        int elt = other.get(i);
        while (curPos < size() && get(curPos) < elt) {
          curPos++;
        }
        if (curPos >= size()) {
          return result;
        } else if (get(curPos) == elt) {
          result.add(elt);
        }
      }
    }
    return result;
  }

  /**
   * Merges two sorted (ascending order) lists into one sorted union. Duplicate items remain in the merged list.
   *
   * @param sortedLst list to be merged into this
   * @return merged sorted (ascending order) union of this and sortedLst
   */
  public ArrayListOfInts merge(ArrayListOfInts sortedLst) {
    ArrayListOfInts result = new ArrayListOfInts();
    int indA = 0, indB = 0;
    while (indA < this.size() || indB < sortedLst.size()) {
      // if we've iterated to the end, then add from the other
      if (indA == this.size()) {
        result.add(sortedLst.get(indB++));
        continue;
      } else if (indB == sortedLst.size()) {
        result.add(this.get(indA++));
        continue;
      } else {
        // append the lesser value
        if (this.get(indA) < sortedLst.get(indB)) {
          result.add(this.get(indA++));
        } else {
          result.add(sortedLst.get(indB++));
<<<<<<< HEAD
=======
        }
      }
    }

    return result;
  }
  
  /**
   * Merges two sorted (ascending order) lists into one sorted union. Duplicate items are discarded in the merged list.
   *
   * @param sortedLst list to be merged into this
   * @return merged sorted (ascending order) union of this and sortedLst
   */
  public ArrayListOfInts mergeNoDuplicates(ArrayListOfInts sortedLst) {
    ArrayListOfInts result = new ArrayListOfInts();
    int indA = 0, indB = 0;
    while (indA < this.size() || indB < sortedLst.size()) {
      // if we've iterated to the end, then add from the other
      if (indA == this.size()) {
        if (!result.contains(sortedLst.get(indB))) {
          result.add(sortedLst.get(indB));
        }
        indB++;
        continue;
      } else if (indB == sortedLst.size()) {
        if (!result.contains(this.get(indA))) {
          result.add(this.get(indA));
        }
        indA++;
        continue;
      } else {
        // append the lesser value
        if (this.get(indA) < sortedLst.get(indB)) {
          if (!result.contains(this.get(indA))) {
            result.add(this.get(indA));
          }
          indA++;
        } else {
          if (!result.contains(sortedLst.get(indB))) {
            result.add(sortedLst.get(indB));
          }
          indB++;
>>>>>>> cb00ece4
        }
      }
    }

    return result;
  }

  /**
   * Extracts a sub-list.
   *
   * @param start first index to be included in sub-list
   * @param end last index to be included in sub-list
   * @return a new ArrayListOfInts from <code>start</code> to <code>end</code>
   */
  public ArrayListOfInts subList(int start, int end) {
    ArrayListOfInts sublst = new ArrayListOfInts(end - start + 1);
    for (int i = start; i <= end; i++) {
      sublst.add(get(i));
    }
    return sublst;
  }

  /**
   * Add all ints in the specified array into this list, ignoring duplicates.
   *
   * @param arr array of ints to add to this object
   */
  public void addUnique(int[] arr) {
    for (int i = 0; i < arr.length; i++) {
      int elt = arr[i];
      if (!contains(elt)) {
        add(elt);
      }
    }
  }

  public void shiftLastNToTop(int n) {
    if (n >= size) {
      return;
    }
    int j = 0;
    for (int i = size - n; i < size; i++) {
      array[j] = array[i];
      j++;
    }
    size = n;
  }

  /**
   * Elementwise comparison. Shorter always comes before if it is a sublist of longer. No preference
   * if both are empty.
   *
   * @param obj other object this is compared against
   */
  @Override
  public boolean equals(Object obj) {
    ArrayListOfInts other = (ArrayListOfInts) obj;
    if (isEmpty()) {
      if (other.isEmpty()) {
        return true;
      } else {
        return false;
      }
    }

    if (size() != other.size()) {
      return false;
    }

    for (int i = 0; i < size(); i++) {
      if (get(i) < other.get(i)) {
        return false;
      } else if (get(i) > other.get(i)) {
        return false;
      }
    }
    return true;
  }
}
<|MERGE_RESOLUTION|>--- conflicted
+++ resolved
@@ -1,510 +1,507 @@
-/*
- * Cloud9: A MapReduce Library for Hadoop
- *
- * Licensed under the Apache License, Version 2.0 (the "License"); you
- * may not use this file except in compliance with the License. You may
- * obtain a copy of the License at
- *
- * http://www.apache.org/licenses/LICENSE-2.0
- *
- * Unless required by applicable law or agreed to in writing, software
- * distributed under the License is distributed on an "AS IS" BASIS,
- * WITHOUT WARRANTIES OR CONDITIONS OF ANY KIND, either express or
- * implied. See the License for the specific language governing
- * permissions and limitations under the License.
- */
-
-package edu.umd.cloud9.util.array;
-
-import java.util.Arrays;
-import java.util.Iterator;
-import java.util.RandomAccess;
-import com.google.common.base.Preconditions;
-
-/**
- * Object representing a list of ints, backed by an resizable-array.
- */
-public class ArrayListOfInts implements RandomAccess, Cloneable, Iterable<Integer> {
-  protected transient int[] array;
-  protected int size = 0;
-
-  private static final int INITIAL_CAPACITY_DEFAULT = 10;
-
-  /**
-   * Constructs an empty list with the specified initial capacity.
-   *
-   * @param initialCapacity the initial capacity of the list
-   * @exception IllegalArgumentException if the specified initial capacity is negative
-   */
-  public ArrayListOfInts(int initialCapacity) {
-    if (initialCapacity < 0) {
-      throw new IllegalArgumentException("Illegal Capacity: " + initialCapacity);
-    }
-
-    array = new int[initialCapacity];
-  }
-
-  /**
-   * Constructs an empty list with an initial capacity of ten.
-   */
-  public ArrayListOfInts() {
-    this(INITIAL_CAPACITY_DEFAULT);
-  }
-
-  /**
-   * Constructs a list from an array. Defensively makes a copy of the array.
-   *
-   * @param a source array
-   */
-  public ArrayListOfInts(int[] a) {
-    Preconditions.checkNotNull(a);
-
-    // Be defensive and make a copy of the array.
-    array = Arrays.copyOf(a, a.length);
-    size = array.length;
-  }
-
-  /**
-   * Constructs a list populated with ints in range [first, last).
-   *
-   * @param first the smallest int in the range (inclusive)
-   * @param last the largest int in the range (exclusive)
-   */
-  public ArrayListOfInts(int first, int last) {
-    this(last - first);
-
-    int j = 0;
-    for (int i = first; i < last; i++) {
-      this.add(j++, i);
-    }
-  }
-
-  /**
-   * Trims the capacity of this object to be the list's current size. An application can use this
-   * operation to minimize the memory footprint of this object.
-   */
-  public void trimToSize() {
-    int oldCapacity = array.length;
-    if (size < oldCapacity) {
-      array = Arrays.copyOf(array, size);
-    }
-  }
-
-  /**
-   * Increases the capacity of this object, if necessary, to ensure that it can hold at least the
-   * number of elements specified by the minimum capacity argument.
-   *
-   * @param minCapacity the desired minimum capacity
-   */
-  public void ensureCapacity(int minCapacity) {
-    int oldCapacity = array.length;
-    if (minCapacity > oldCapacity) {
-      int newCapacity = (oldCapacity * 3) / 2 + 1;
-      if (newCapacity < minCapacity) {
-        newCapacity = minCapacity;
-      }
-      array = Arrays.copyOf(array, newCapacity);
-    }
-  }
-
-  /**
-   * Returns the number of elements in this list.
-   */
-  public int size() {
-    return size;
-  }
-
-  /**
-   * Specifies the length of this list.
-   */
-  public void setSize(int sz) {
-    ensureCapacity(sz);
-    size = sz;
-  }
-
-  /**
-   * Returns <tt>true</tt> if this list contains no elements.
-   */
-  public boolean isEmpty() {
-    return size == 0;
-  }
-
-  /**
-   * Returns <tt>true</tt> if this list contains the specified element.
-   *
-   * @param n element whose presence in this list is to be tested
-   * @return <tt>true</tt> if this list contains the specified element
-   */
-  public boolean contains(int n) {
-    return indexOf(n) >= 0;
-  }
-
-  /**
-   * Returns the index of the first occurrence of the specified element in this list, or -1 if this
-   * list does not contain the element.
-   */
-  public int indexOf(int n) {
-    for (int i = 0; i < size; i++) {
-      if (n == array[i]) {
-        return i;
-      }
-    }
-    return -1;
-  }
-
-  /**
-   * Returns the index of the last occurrence of the specified element in this list, or -1 if this
-   * list does not contain the element.
-   */
-  public int lastIndexOf(int n) {
-    for (int i = size - 1; i >= 0; i--) {
-      if (n == array[i]) {
-        return i;
-      }
-    }
-    return -1;
-  }
-
-  /**
-   * Returns a clone of this object.
-   */
-  public ArrayListOfInts clone() {
-    return new ArrayListOfInts(Arrays.copyOf(array, this.size()));
-  }
-
-  /**
-   * Returns the element at the specified position in this list.
-   *
-   * @param index index of the element to return
-   * @return the element at the specified position in this list
-   */
-  public int get(int index) {
-    return array[index];
-  }
-
-  /**
-   * Replaces the element at the specified position in this list with the specified element.
-   *
-   * @param index index of the element to replace
-   * @param element element to be stored at the specified position
-   * @return the element previously at the specified position
-   */
-  public int set(int index, int element) {
-    int oldValue = array[index];
-    array[index] = element;
-    return oldValue;
-  }
-
-  /**
-   * Appends the specified element to the end of this list.
-   */
-  public ArrayListOfInts add(int e) {
-    ensureCapacity(size + 1); // Increments modCount!!
-    array[size++] = e;
-    return this;
-  }
-
-  /**
-   * Inserts the specified element at the specified position in this list. Shifts the element
-   * currently at that position (if any) and any subsequent elements to the right (adds one to their
-   * indices).
-   *
-   * @param index index at which the specified element is to be inserted
-   * @param element element to be inserted
-   */
-  public ArrayListOfInts add(int index, int element) {
-    if (index > size || index < 0) {
-      throw new IndexOutOfBoundsException("Index: " + index + ", Size: " + size);
-    }
-
-    ensureCapacity(size + 1); // Increments modCount!!
-    System.arraycopy(array, index, array, index + 1, size - index);
-    array[index] = element;
-    size++;
-    return this;
-  }
-
-  /**
-   * Removes the element at the specified position in this list. Shifts any subsequent elements to
-   * the left (subtracts one from their indices).
-   *
-   * @param index the index of the element to be removed
-   * @return the element that was removed from the list
-   */
-  public int remove(int index) {
-    if (index >= size) {
-      throw new ArrayIndexOutOfBoundsException();
-    }
-    int oldValue = array[index];
-
-    int numMoved = size - index - 1;
-    if (numMoved > 0) {
-      System.arraycopy(array, index + 1, array, index, numMoved);
-    }
-
-    size--;
-    return oldValue;
-  }
-
-  /**
-   * Removes all of the elements from this list. The list will be empty after this call returns.
-   */
-  public void clear() {
-    size = 0;
-    array = new int[INITIAL_CAPACITY_DEFAULT];
-  }
-
-  /**
-   * Returns the array backing this object. Note that this array may be longer than the number of
-   * elements in the list.
-   *
-   * @return array backing this object
-   */
-  public int[] getArray() {
-    return array;
-  }
-
-  /**
-   * Returns an iterator for this list. Note that this method is included only for convenience to
-   * conform to the <code>Iterable</code> interface; this method is not efficient because of
-   * autoboxing.
-   */
-  public Iterator<Integer> iterator() {
-    return new Iterator<Integer>() {
-      int cnt = 0;
-
-      public boolean hasNext() {
-        return cnt < size();
-      }
-
-      public void remove() {
-        throw new UnsupportedOperationException();
-      }
-
-      public Integer next() {
-        return get(cnt++);
-      }
-    };
-  }
-
-  /**
-   * Returns a string representation of the object, explicitly printing out the first <i>n</i>
-   * elements of this list.
-   */
-  public String toString(int n) {
-    StringBuilder s = new StringBuilder();
-
-    s.append("[");
-    int sz = size() > n ? n : size;
-
-    for (int i = 0; i < sz; i++) {
-      s.append(get(i));
-      if (i < sz - 1) {
-        s.append(", ");
-      }
-    }
-
-    s.append(size() > n ? String.format(" ... (%d more) ]", size() - n) : "]");
-
-    return s.toString();
-  }
-
-  @Override
-  public String toString() {
-    return toString(10);
-  }
-
-  /**
-   * Sorts this list.
-   */
-  public void sort() {
-    trimToSize();
-    Arrays.sort(getArray());
-  }
-
-  /**
-   * Computes the intersection of two sorted lists of unique ints.
-   *
-   * @param other other list to be intersected with this list
-   * @return intersection of the two lists
-   */
-  public ArrayListOfInts intersection(ArrayListOfInts other) {
-    ArrayListOfInts result = new ArrayListOfInts();
-    int len, curPos = 0;
-    if (size() < other.size()) {
-      len = size();
-      for (int i = 0; i < len; i++) {
-        int elt = this.get(i);
-        while (curPos < other.size() && other.get(curPos) < elt) {
-          curPos++;
-        }
-        if (curPos >= other.size()) {
-          return result;
-        } else if (other.get(curPos) == elt) {
-          result.add(elt);
-        }
-      }
-    } else {
-      len = other.size();
-      for (int i = 0; i < len; i++) {
-        int elt = other.get(i);
-        while (curPos < size() && get(curPos) < elt) {
-          curPos++;
-        }
-        if (curPos >= size()) {
-          return result;
-        } else if (get(curPos) == elt) {
-          result.add(elt);
-        }
-      }
-    }
-    return result;
-  }
-
-  /**
-   * Merges two sorted (ascending order) lists into one sorted union. Duplicate items remain in the merged list.
-   *
-   * @param sortedLst list to be merged into this
-   * @return merged sorted (ascending order) union of this and sortedLst
-   */
-  public ArrayListOfInts merge(ArrayListOfInts sortedLst) {
-    ArrayListOfInts result = new ArrayListOfInts();
-    int indA = 0, indB = 0;
-    while (indA < this.size() || indB < sortedLst.size()) {
-      // if we've iterated to the end, then add from the other
-      if (indA == this.size()) {
-        result.add(sortedLst.get(indB++));
-        continue;
-      } else if (indB == sortedLst.size()) {
-        result.add(this.get(indA++));
-        continue;
-      } else {
-        // append the lesser value
-        if (this.get(indA) < sortedLst.get(indB)) {
-          result.add(this.get(indA++));
-        } else {
-          result.add(sortedLst.get(indB++));
-<<<<<<< HEAD
-=======
-        }
-      }
-    }
-
-    return result;
-  }
-  
-  /**
-   * Merges two sorted (ascending order) lists into one sorted union. Duplicate items are discarded in the merged list.
-   *
-   * @param sortedLst list to be merged into this
-   * @return merged sorted (ascending order) union of this and sortedLst
-   */
-  public ArrayListOfInts mergeNoDuplicates(ArrayListOfInts sortedLst) {
-    ArrayListOfInts result = new ArrayListOfInts();
-    int indA = 0, indB = 0;
-    while (indA < this.size() || indB < sortedLst.size()) {
-      // if we've iterated to the end, then add from the other
-      if (indA == this.size()) {
-        if (!result.contains(sortedLst.get(indB))) {
-          result.add(sortedLst.get(indB));
-        }
-        indB++;
-        continue;
-      } else if (indB == sortedLst.size()) {
-        if (!result.contains(this.get(indA))) {
-          result.add(this.get(indA));
-        }
-        indA++;
-        continue;
-      } else {
-        // append the lesser value
-        if (this.get(indA) < sortedLst.get(indB)) {
-          if (!result.contains(this.get(indA))) {
-            result.add(this.get(indA));
-          }
-          indA++;
-        } else {
-          if (!result.contains(sortedLst.get(indB))) {
-            result.add(sortedLst.get(indB));
-          }
-          indB++;
->>>>>>> cb00ece4
-        }
-      }
-    }
-
-    return result;
-  }
-
-  /**
-   * Extracts a sub-list.
-   *
-   * @param start first index to be included in sub-list
-   * @param end last index to be included in sub-list
-   * @return a new ArrayListOfInts from <code>start</code> to <code>end</code>
-   */
-  public ArrayListOfInts subList(int start, int end) {
-    ArrayListOfInts sublst = new ArrayListOfInts(end - start + 1);
-    for (int i = start; i <= end; i++) {
-      sublst.add(get(i));
-    }
-    return sublst;
-  }
-
-  /**
-   * Add all ints in the specified array into this list, ignoring duplicates.
-   *
-   * @param arr array of ints to add to this object
-   */
-  public void addUnique(int[] arr) {
-    for (int i = 0; i < arr.length; i++) {
-      int elt = arr[i];
-      if (!contains(elt)) {
-        add(elt);
-      }
-    }
-  }
-
-  public void shiftLastNToTop(int n) {
-    if (n >= size) {
-      return;
-    }
-    int j = 0;
-    for (int i = size - n; i < size; i++) {
-      array[j] = array[i];
-      j++;
-    }
-    size = n;
-  }
-
-  /**
-   * Elementwise comparison. Shorter always comes before if it is a sublist of longer. No preference
-   * if both are empty.
-   *
-   * @param obj other object this is compared against
-   */
-  @Override
-  public boolean equals(Object obj) {
-    ArrayListOfInts other = (ArrayListOfInts) obj;
-    if (isEmpty()) {
-      if (other.isEmpty()) {
-        return true;
-      } else {
-        return false;
-      }
-    }
-
-    if (size() != other.size()) {
-      return false;
-    }
-
-    for (int i = 0; i < size(); i++) {
-      if (get(i) < other.get(i)) {
-        return false;
-      } else if (get(i) > other.get(i)) {
-        return false;
-      }
-    }
-    return true;
-  }
-}
+/*
+ * Cloud9: A MapReduce Library for Hadoop
+ *
+ * Licensed under the Apache License, Version 2.0 (the "License"); you
+ * may not use this file except in compliance with the License. You may
+ * obtain a copy of the License at
+ *
+ * http://www.apache.org/licenses/LICENSE-2.0
+ *
+ * Unless required by applicable law or agreed to in writing, software
+ * distributed under the License is distributed on an "AS IS" BASIS,
+ * WITHOUT WARRANTIES OR CONDITIONS OF ANY KIND, either express or
+ * implied. See the License for the specific language governing
+ * permissions and limitations under the License.
+ */
+
+package edu.umd.cloud9.util.array;
+
+import java.util.Arrays;
+import java.util.Iterator;
+import java.util.RandomAccess;
+import com.google.common.base.Preconditions;
+
+/**
+ * Object representing a list of ints, backed by an resizable-array.
+ */
+public class ArrayListOfInts implements RandomAccess, Cloneable, Iterable<Integer> {
+  protected transient int[] array;
+  protected int size = 0;
+
+  private static final int INITIAL_CAPACITY_DEFAULT = 10;
+
+  /**
+   * Constructs an empty list with the specified initial capacity.
+   *
+   * @param initialCapacity the initial capacity of the list
+   * @exception IllegalArgumentException if the specified initial capacity is negative
+   */
+  public ArrayListOfInts(int initialCapacity) {
+    if (initialCapacity < 0) {
+      throw new IllegalArgumentException("Illegal Capacity: " + initialCapacity);
+    }
+
+    array = new int[initialCapacity];
+  }
+
+  /**
+   * Constructs an empty list with an initial capacity of ten.
+   */
+  public ArrayListOfInts() {
+    this(INITIAL_CAPACITY_DEFAULT);
+  }
+
+  /**
+   * Constructs a list from an array. Defensively makes a copy of the array.
+   *
+   * @param a source array
+   */
+  public ArrayListOfInts(int[] a) {
+    Preconditions.checkNotNull(a);
+
+    // Be defensive and make a copy of the array.
+    array = Arrays.copyOf(a, a.length);
+    size = array.length;
+  }
+
+  /**
+   * Constructs a list populated with ints in range [first, last).
+   *
+   * @param first the smallest int in the range (inclusive)
+   * @param last the largest int in the range (exclusive)
+   */
+  public ArrayListOfInts(int first, int last) {
+    this(last - first);
+
+    int j = 0;
+    for (int i = first; i < last; i++) {
+      this.add(j++, i);
+    }
+  }
+
+  /**
+   * Trims the capacity of this object to be the list's current size. An application can use this
+   * operation to minimize the memory footprint of this object.
+   */
+  public void trimToSize() {
+    int oldCapacity = array.length;
+    if (size < oldCapacity) {
+      array = Arrays.copyOf(array, size);
+    }
+  }
+
+  /**
+   * Increases the capacity of this object, if necessary, to ensure that it can hold at least the
+   * number of elements specified by the minimum capacity argument.
+   *
+   * @param minCapacity the desired minimum capacity
+   */
+  public void ensureCapacity(int minCapacity) {
+    int oldCapacity = array.length;
+    if (minCapacity > oldCapacity) {
+      int newCapacity = (oldCapacity * 3) / 2 + 1;
+      if (newCapacity < minCapacity) {
+        newCapacity = minCapacity;
+      }
+      array = Arrays.copyOf(array, newCapacity);
+    }
+  }
+
+  /**
+   * Returns the number of elements in this list.
+   */
+  public int size() {
+    return size;
+  }
+
+  /**
+   * Specifies the length of this list.
+   */
+  public void setSize(int sz) {
+    ensureCapacity(sz);
+    size = sz;
+  }
+
+  /**
+   * Returns <tt>true</tt> if this list contains no elements.
+   */
+  public boolean isEmpty() {
+    return size == 0;
+  }
+
+  /**
+   * Returns <tt>true</tt> if this list contains the specified element.
+   *
+   * @param n element whose presence in this list is to be tested
+   * @return <tt>true</tt> if this list contains the specified element
+   */
+  public boolean contains(int n) {
+    return indexOf(n) >= 0;
+  }
+
+  /**
+   * Returns the index of the first occurrence of the specified element in this list, or -1 if this
+   * list does not contain the element.
+   */
+  public int indexOf(int n) {
+    for (int i = 0; i < size; i++) {
+      if (n == array[i]) {
+        return i;
+      }
+    }
+    return -1;
+  }
+
+  /**
+   * Returns the index of the last occurrence of the specified element in this list, or -1 if this
+   * list does not contain the element.
+   */
+  public int lastIndexOf(int n) {
+    for (int i = size - 1; i >= 0; i--) {
+      if (n == array[i]) {
+        return i;
+      }
+    }
+    return -1;
+  }
+
+  /**
+   * Returns a clone of this object.
+   */
+  public ArrayListOfInts clone() {
+    return new ArrayListOfInts(Arrays.copyOf(array, this.size()));
+  }
+
+  /**
+   * Returns the element at the specified position in this list.
+   *
+   * @param index index of the element to return
+   * @return the element at the specified position in this list
+   */
+  public int get(int index) {
+    return array[index];
+  }
+
+  /**
+   * Replaces the element at the specified position in this list with the specified element.
+   *
+   * @param index index of the element to replace
+   * @param element element to be stored at the specified position
+   * @return the element previously at the specified position
+   */
+  public int set(int index, int element) {
+    int oldValue = array[index];
+    array[index] = element;
+    return oldValue;
+  }
+
+  /**
+   * Appends the specified element to the end of this list.
+   */
+  public ArrayListOfInts add(int e) {
+    ensureCapacity(size + 1); // Increments modCount!!
+    array[size++] = e;
+    return this;
+  }
+
+  /**
+   * Inserts the specified element at the specified position in this list. Shifts the element
+   * currently at that position (if any) and any subsequent elements to the right (adds one to their
+   * indices).
+   *
+   * @param index index at which the specified element is to be inserted
+   * @param element element to be inserted
+   */
+  public ArrayListOfInts add(int index, int element) {
+    if (index > size || index < 0) {
+      throw new IndexOutOfBoundsException("Index: " + index + ", Size: " + size);
+    }
+
+    ensureCapacity(size + 1); // Increments modCount!!
+    System.arraycopy(array, index, array, index + 1, size - index);
+    array[index] = element;
+    size++;
+    return this;
+  }
+
+  /**
+   * Removes the element at the specified position in this list. Shifts any subsequent elements to
+   * the left (subtracts one from their indices).
+   *
+   * @param index the index of the element to be removed
+   * @return the element that was removed from the list
+   */
+  public int remove(int index) {
+    if (index >= size) {
+      throw new ArrayIndexOutOfBoundsException();
+    }
+    int oldValue = array[index];
+
+    int numMoved = size - index - 1;
+    if (numMoved > 0) {
+      System.arraycopy(array, index + 1, array, index, numMoved);
+    }
+
+    size--;
+    return oldValue;
+  }
+
+  /**
+   * Removes all of the elements from this list. The list will be empty after this call returns.
+   */
+  public void clear() {
+    size = 0;
+    array = new int[INITIAL_CAPACITY_DEFAULT];
+  }
+
+  /**
+   * Returns the array backing this object. Note that this array may be longer than the number of
+   * elements in the list.
+   *
+   * @return array backing this object
+   */
+  public int[] getArray() {
+    return array;
+  }
+
+  /**
+   * Returns an iterator for this list. Note that this method is included only for convenience to
+   * conform to the <code>Iterable</code> interface; this method is not efficient because of
+   * autoboxing.
+   */
+  public Iterator<Integer> iterator() {
+    return new Iterator<Integer>() {
+      int cnt = 0;
+
+      public boolean hasNext() {
+        return cnt < size();
+      }
+
+      public void remove() {
+        throw new UnsupportedOperationException();
+      }
+
+      public Integer next() {
+        return get(cnt++);
+      }
+    };
+  }
+
+  /**
+   * Returns a string representation of the object, explicitly printing out the first <i>n</i>
+   * elements of this list.
+   */
+  public String toString(int n) {
+    StringBuilder s = new StringBuilder();
+
+    s.append("[");
+    int sz = size() > n ? n : size;
+
+    for (int i = 0; i < sz; i++) {
+      s.append(get(i));
+      if (i < sz - 1) {
+        s.append(", ");
+      }
+    }
+
+    s.append(size() > n ? String.format(" ... (%d more) ]", size() - n) : "]");
+
+    return s.toString();
+  }
+
+  @Override
+  public String toString() {
+    return toString(10);
+  }
+
+  /**
+   * Sorts this list.
+   */
+  public void sort() {
+    trimToSize();
+    Arrays.sort(getArray());
+  }
+
+  /**
+   * Computes the intersection of two sorted lists of unique ints.
+   *
+   * @param other other list to be intersected with this list
+   * @return intersection of the two lists
+   */
+  public ArrayListOfInts intersection(ArrayListOfInts other) {
+    ArrayListOfInts result = new ArrayListOfInts();
+    int len, curPos = 0;
+    if (size() < other.size()) {
+      len = size();
+      for (int i = 0; i < len; i++) {
+        int elt = this.get(i);
+        while (curPos < other.size() && other.get(curPos) < elt) {
+          curPos++;
+        }
+        if (curPos >= other.size()) {
+          return result;
+        } else if (other.get(curPos) == elt) {
+          result.add(elt);
+        }
+      }
+    } else {
+      len = other.size();
+      for (int i = 0; i < len; i++) {
+        int elt = other.get(i);
+        while (curPos < size() && get(curPos) < elt) {
+          curPos++;
+        }
+        if (curPos >= size()) {
+          return result;
+        } else if (get(curPos) == elt) {
+          result.add(elt);
+        }
+      }
+    }
+    return result;
+  }
+
+  /**
+   * Merges two sorted (ascending order) lists into one sorted union. Duplicate items remain in the merged list.
+   *
+   * @param sortedLst list to be merged into this
+   * @return merged sorted (ascending order) union of this and sortedLst
+   */
+  public ArrayListOfInts merge(ArrayListOfInts sortedLst) {
+    ArrayListOfInts result = new ArrayListOfInts();
+    int indA = 0, indB = 0;
+    while (indA < this.size() || indB < sortedLst.size()) {
+      // if we've iterated to the end, then add from the other
+      if (indA == this.size()) {
+        result.add(sortedLst.get(indB++));
+        continue;
+      } else if (indB == sortedLst.size()) {
+        result.add(this.get(indA++));
+        continue;
+      } else {
+        // append the lesser value
+        if (this.get(indA) < sortedLst.get(indB)) {
+          result.add(this.get(indA++));
+        } else {
+          result.add(sortedLst.get(indB++));
+        }
+      }
+    }
+
+    return result;
+  }
+  
+  /**
+   * Merges two sorted (ascending order) lists into one sorted union. Duplicate items are discarded in the merged list.
+   *
+   * @param sortedLst list to be merged into this
+   * @return merged sorted (ascending order) union of this and sortedLst
+   */
+  public ArrayListOfInts mergeNoDuplicates(ArrayListOfInts sortedLst) {
+    ArrayListOfInts result = new ArrayListOfInts();
+    int indA = 0, indB = 0;
+    while (indA < this.size() || indB < sortedLst.size()) {
+      // if we've iterated to the end, then add from the other
+      if (indA == this.size()) {
+        if (!result.contains(sortedLst.get(indB))) {
+          result.add(sortedLst.get(indB));
+        }
+        indB++;
+        continue;
+      } else if (indB == sortedLst.size()) {
+        if (!result.contains(this.get(indA))) {
+          result.add(this.get(indA));
+        }
+        indA++;
+        continue;
+      } else {
+        // append the lesser value
+        if (this.get(indA) < sortedLst.get(indB)) {
+          if (!result.contains(this.get(indA))) {
+            result.add(this.get(indA));
+          }
+          indA++;
+        } else {
+          if (!result.contains(sortedLst.get(indB))) {
+            result.add(sortedLst.get(indB));
+          }
+          indB++;
+        }
+      }
+    }
+
+    return result;
+  }
+
+  /**
+   * Extracts a sub-list.
+   *
+   * @param start first index to be included in sub-list
+   * @param end last index to be included in sub-list
+   * @return a new ArrayListOfInts from <code>start</code> to <code>end</code>
+   */
+  public ArrayListOfInts subList(int start, int end) {
+    ArrayListOfInts sublst = new ArrayListOfInts(end - start + 1);
+    for (int i = start; i <= end; i++) {
+      sublst.add(get(i));
+    }
+    return sublst;
+  }
+
+  /**
+   * Add all ints in the specified array into this list, ignoring duplicates.
+   *
+   * @param arr array of ints to add to this object
+   */
+  public void addUnique(int[] arr) {
+    for (int i = 0; i < arr.length; i++) {
+      int elt = arr[i];
+      if (!contains(elt)) {
+        add(elt);
+      }
+    }
+  }
+
+  public void shiftLastNToTop(int n) {
+    if (n >= size) {
+      return;
+    }
+    int j = 0;
+    for (int i = size - n; i < size; i++) {
+      array[j] = array[i];
+      j++;
+    }
+    size = n;
+  }
+
+  /**
+   * Elementwise comparison. Shorter always comes before if it is a sublist of longer. No preference
+   * if both are empty.
+   *
+   * @param obj other object this is compared against
+   */
+  @Override
+  public boolean equals(Object obj) {
+    ArrayListOfInts other = (ArrayListOfInts) obj;
+    if (isEmpty()) {
+      if (other.isEmpty()) {
+        return true;
+      } else {
+        return false;
+      }
+    }
+
+    if (size() != other.size()) {
+      return false;
+    }
+
+    for (int i = 0; i < size(); i++) {
+      if (get(i) < other.get(i)) {
+        return false;
+      } else if (get(i) > other.get(i)) {
+        return false;
+      }
+    }
+    return true;
+  }
+}