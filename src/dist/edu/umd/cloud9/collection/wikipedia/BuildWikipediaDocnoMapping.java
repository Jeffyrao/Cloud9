--- conflicted
+++ resolved
@@ -127,19 +127,11 @@
     }
   }
 
-<<<<<<< HEAD
-  public static final String INPUT_OPTION = "input";
-  public static final String OUTPUT_PATH_OPTION = "output_path";
-  public static final String OUTPUT_FILE_OPTION = "output_file";
-  public static final String KEEP_ALL_OPTION = "keep_all";
-  public static final String LANG_OPTION = "lang";
-=======
   private static final String INPUT_OPTION = "input";
   private static final String OUTPUT_PATH_OPTION = "output_path";
   private static final String OUTPUT_FILE_OPTION = "output_file";
   private static final String KEEP_ALL_OPTION = "keep_all";
   private static final String LANGUAGE_OPTION = "wiki_language";
->>>>>>> c1bbbd15
 
   @SuppressWarnings("static-access")
   @Override
