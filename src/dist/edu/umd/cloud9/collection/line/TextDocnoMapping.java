--- conflicted
+++ resolved
@@ -1,194 +1,191 @@
-/*
- * Cloud9: A MapReduce Library for Hadoop
- *
- * Licensed under the Apache License, Version 2.0 (the "License"); you
- * may not use this file except in compliance with the License. You may
- * obtain a copy of the License at
- *
- * http://www.apache.org/licenses/LICENSE-2.0
- *
- * Unless required by applicable law or agreed to in writing, software
- * distributed under the License is distributed on an "AS IS" BASIS,
- * WITHOUT WARRANTIES OR CONDITIONS OF ANY KIND, either express or
- * implied. See the License for the specific language governing
- * permissions and limitations under the License.
- */
-
-package edu.umd.cloud9.collection.line;
-
-import java.io.IOException;
-import java.util.ArrayList;
-import java.util.Arrays;
-import java.util.List;
-
-import org.apache.hadoop.conf.Configuration;
-import org.apache.hadoop.fs.FSDataInputStream;
-import org.apache.hadoop.fs.FSDataOutputStream;
-import org.apache.hadoop.fs.FileSystem;
-import org.apache.hadoop.fs.Path;
-import org.apache.hadoop.io.Text;
-import org.apache.log4j.Logger;
-
-import edu.umd.cloud9.collection.DocnoMapping;
-<<<<<<< HEAD
-=======
-import edu.umd.cloud9.collection.trec.NumberTrecDocuments;
->>>>>>> e5ce1f47
-import edu.umd.cloud9.io.FSLineReader;
-
-/**
- * <p>
- * Object that maps between docids (String identifiers) to docnos
- * (sequentially-numbered ints) for regular text documents.
- * </p>
-
- * 
- * @author Jimmy Lin
- */
-public class TextDocnoMapping implements DocnoMapping {
-
-	private static final Logger sLogger = Logger.getLogger(TextDocnoMapping.class);
-
-	private String[] mDocids;
-
-	/**
-	 * Creates a <code>TrecDocnoMapping</code> object
-	 */
-	public TextDocnoMapping() {
-	}
-
-	public int getDocno(String docid) {
-		return Arrays.binarySearch(mDocids, docid);
-	}
-
-	public String getDocid(int docno) {
-		return mDocids[docno];
-	}
-
-	public void loadMapping(Path p, FileSystem fs) throws IOException {
-		mDocids = TextDocnoMapping.readDocnoData(p, fs);
-	}
-
-	/**
-	 * Creates a mappings file from the contents of a flat text file containing
-	 * docid to docno mappings. This method is used by
-	 * {@link NumberTrecDocuments} internally.
-	 * 
-	 * @param inputFile
-	 *            flat text file containing docid to docno mappings
-	 * @param outputFile
-	 *            output mappings file
-	 * @param fs
-	 *            FileSystem to write to
-	 * @throws IOException
-	 */
-	static public void writeDocnoData(String inputFile, String outputFile, FileSystem fs)
-			throws IOException {
-		sLogger.info("Writing docno data to " + outputFile);
-		FSLineReader reader = new FSLineReader(inputFile, fs);
-		List<String> list = new ArrayList<String>();
-
-		sLogger.info("Reading " + inputFile);
-		int cnt = 0;
-		Text line = new Text();
-		while (reader.readLine(line) > 0) {
-			String[] arr = line.toString().split("\\t");
-			list.add(arr[0]);
-			cnt++;
-			if (cnt % 100000 == 0) {
-				sLogger.info(cnt + " docs");
-			}
-		}
-		reader.close();
-		sLogger.info(cnt + " docs total. Done!");
-
-		cnt = 0;
-		sLogger.info("Writing " + outputFile);
-		FSDataOutputStream out = fs.create(new Path(outputFile), true);
-		out.writeInt(list.size());
-		for (int i = 0; i < list.size(); i++) {
-			out.writeUTF(list.get(i));
-			cnt++;
-			if (cnt % 100000 == 0) {
-				sLogger.info(cnt + " docs");
-			}
-		}
-		out.close();
-		sLogger.info(cnt + " docs total. Done!");
-	}
-
-	/**
-	 * Reads a mappings file into memory.
-	 * 
-	 * @param p
-	 *            path to the mappings file
-	 * @param fs
-	 *            appropriate FileSystem
-	 * @return an array of docids; the index position of each docid is its docno
-	 * @throws IOException
-	 */
-	static public String[] readDocnoData(Path p, FileSystem fs) throws IOException {
-		FSDataInputStream in = fs.open(p);
-
-		// docnos start at one, so we need an array that's one larger than
-		// number of docs
-		int sz = in.readInt() + 1;
-		String[] arr = new String[sz];
-
-		for (int i = 1; i < sz; i++) {
-			arr[i] = in.readUTF();
-		}
-		in.close();
-
-		// can't leave the zero'th entry null, or else we might get a null
-		// pointer exception during a binary search on the array
-		arr[0] = "";
-
-		return arr;
-	}
-
-	/**
-	 * Simple program the provides access to the docno/docid mappings.
-	 * 
-	 * @param args
-	 *            command-line arguments
-	 * @throws IOException
-	 */
-	public static void main(String[] args) throws IOException {
-		if (args.length < 2) {
-			System.out.println("usage: (list|getDocno|getDocid) [mapping-file] [docid/docno]");
-			System.exit(-1);
-		}
-
-		Configuration conf = new Configuration();
-		FileSystem fs = FileSystem.get(conf);
-
-		System.out.println("loading mapping file " + args[1]);
-		TextDocnoMapping mapping = new TextDocnoMapping();
-		mapping.loadMapping(new Path(args[1]), fs);
-
-		if (args[0].equals("list")) {
-			for (int i = 1; i < mapping.mDocids.length; i++) {
-				System.out.println(i + "\t" + mapping.mDocids[i]);
-			}
-		} else if (args[0].equals("getDocno")) {
-			System.out.println("looking up docno for \"" + args[2] + "\"");
-			int idx = mapping.getDocno(args[2]);
-			if (idx > 0) {
-				System.out.println(mapping.getDocno(args[2]));
-			} else {
-				System.err.print("Invalid docid!");
-			}
-		} else if (args[0].equals("getDocid")) {
-			try {
-				System.out.println("looking up docid for " + args[2]);
-				System.out.println(mapping.getDocid(Integer.parseInt(args[2])));
-			} catch (Exception e) {
-				System.err.print("Invalid docno!");
-			}
-		} else {
-			System.out.println("Invalid command!");
-			System.out.println("usage: (list|getDocno|getDocid) [mappings-file] [docid/docno]");
-		}
-	}
-}
+/*
+ * Cloud9: A MapReduce Library for Hadoop
+ *
+ * Licensed under the Apache License, Version 2.0 (the "License"); you
+ * may not use this file except in compliance with the License. You may
+ * obtain a copy of the License at
+ *
+ * http://www.apache.org/licenses/LICENSE-2.0
+ *
+ * Unless required by applicable law or agreed to in writing, software
+ * distributed under the License is distributed on an "AS IS" BASIS,
+ * WITHOUT WARRANTIES OR CONDITIONS OF ANY KIND, either express or
+ * implied. See the License for the specific language governing
+ * permissions and limitations under the License.
+ */
+
+package edu.umd.cloud9.collection.line;
+
+import java.io.IOException;
+import java.util.ArrayList;
+import java.util.Arrays;
+import java.util.List;
+
+import org.apache.hadoop.conf.Configuration;
+import org.apache.hadoop.fs.FSDataInputStream;
+import org.apache.hadoop.fs.FSDataOutputStream;
+import org.apache.hadoop.fs.FileSystem;
+import org.apache.hadoop.fs.Path;
+import org.apache.hadoop.io.Text;
+import org.apache.log4j.Logger;
+
+import edu.umd.cloud9.collection.DocnoMapping;
+import edu.umd.cloud9.collection.trec.NumberTrecDocuments;
+import edu.umd.cloud9.io.FSLineReader;
+
+/**
+ * <p>
+ * Object that maps between docids (String identifiers) to docnos
+ * (sequentially-numbered ints) for regular text documents.
+ * </p>
+
+ * 
+ * @author Jimmy Lin
+ */
+public class TextDocnoMapping implements DocnoMapping {
+
+	private static final Logger sLogger = Logger.getLogger(TextDocnoMapping.class);
+
+	private String[] mDocids;
+
+	/**
+	 * Creates a <code>TrecDocnoMapping</code> object
+	 */
+	public TextDocnoMapping() {
+	}
+
+	public int getDocno(String docid) {
+		return Arrays.binarySearch(mDocids, docid);
+	}
+
+	public String getDocid(int docno) {
+		return mDocids[docno];
+	}
+
+	public void loadMapping(Path p, FileSystem fs) throws IOException {
+		mDocids = TextDocnoMapping.readDocnoData(p, fs);
+	}
+
+	/**
+	 * Creates a mappings file from the contents of a flat text file containing
+	 * docid to docno mappings. This method is used by
+	 * {@link NumberTrecDocuments} internally.
+	 * 
+	 * @param inputFile
+	 *            flat text file containing docid to docno mappings
+	 * @param outputFile
+	 *            output mappings file
+	 * @param fs
+	 *            FileSystem to write to
+	 * @throws IOException
+	 */
+	static public void writeDocnoData(String inputFile, String outputFile, FileSystem fs)
+			throws IOException {
+		sLogger.info("Writing docno data to " + outputFile);
+		FSLineReader reader = new FSLineReader(inputFile, fs);
+		List<String> list = new ArrayList<String>();
+
+		sLogger.info("Reading " + inputFile);
+		int cnt = 0;
+		Text line = new Text();
+		while (reader.readLine(line) > 0) {
+			String[] arr = line.toString().split("\\t");
+			list.add(arr[0]);
+			cnt++;
+			if (cnt % 100000 == 0) {
+				sLogger.info(cnt + " docs");
+			}
+		}
+		reader.close();
+		sLogger.info(cnt + " docs total. Done!");
+
+		cnt = 0;
+		sLogger.info("Writing " + outputFile);
+		FSDataOutputStream out = fs.create(new Path(outputFile), true);
+		out.writeInt(list.size());
+		for (int i = 0; i < list.size(); i++) {
+			out.writeUTF(list.get(i));
+			cnt++;
+			if (cnt % 100000 == 0) {
+				sLogger.info(cnt + " docs");
+			}
+		}
+		out.close();
+		sLogger.info(cnt + " docs total. Done!");
+	}
+
+	/**
+	 * Reads a mappings file into memory.
+	 * 
+	 * @param p
+	 *            path to the mappings file
+	 * @param fs
+	 *            appropriate FileSystem
+	 * @return an array of docids; the index position of each docid is its docno
+	 * @throws IOException
+	 */
+	static public String[] readDocnoData(Path p, FileSystem fs) throws IOException {
+		FSDataInputStream in = fs.open(p);
+
+		// docnos start at one, so we need an array that's one larger than
+		// number of docs
+		int sz = in.readInt() + 1;
+		String[] arr = new String[sz];
+
+		for (int i = 1; i < sz; i++) {
+			arr[i] = in.readUTF();
+		}
+		in.close();
+
+		// can't leave the zero'th entry null, or else we might get a null
+		// pointer exception during a binary search on the array
+		arr[0] = "";
+
+		return arr;
+	}
+
+	/**
+	 * Simple program the provides access to the docno/docid mappings.
+	 * 
+	 * @param args
+	 *            command-line arguments
+	 * @throws IOException
+	 */
+	public static void main(String[] args) throws IOException {
+		if (args.length < 2) {
+			System.out.println("usage: (list|getDocno|getDocid) [mapping-file] [docid/docno]");
+			System.exit(-1);
+		}
+
+		Configuration conf = new Configuration();
+		FileSystem fs = FileSystem.get(conf);
+
+		System.out.println("loading mapping file " + args[1]);
+		TextDocnoMapping mapping = new TextDocnoMapping();
+		mapping.loadMapping(new Path(args[1]), fs);
+
+		if (args[0].equals("list")) {
+			for (int i = 1; i < mapping.mDocids.length; i++) {
+				System.out.println(i + "\t" + mapping.mDocids[i]);
+			}
+		} else if (args[0].equals("getDocno")) {
+			System.out.println("looking up docno for \"" + args[2] + "\"");
+			int idx = mapping.getDocno(args[2]);
+			if (idx > 0) {
+				System.out.println(mapping.getDocno(args[2]));
+			} else {
+				System.err.print("Invalid docid!");
+			}
+		} else if (args[0].equals("getDocid")) {
+			try {
+				System.out.println("looking up docid for " + args[2]);
+				System.out.println(mapping.getDocid(Integer.parseInt(args[2])));
+			} catch (Exception e) {
+				System.err.print("Invalid docno!");
+			}
+		} else {
+			System.out.println("Invalid command!");
+			System.out.println("usage: (list|getDocno|getDocid) [mappings-file] [docid/docno]");
+		}
+	}
+}